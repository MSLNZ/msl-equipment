import os
import sys

import pytest

from msl.equipment.config import Config
<<<<<<< HEAD
from msl.equipment import constants
=======
>>>>>>> 48c8ca85
from msl.equipment.connection_msl import ConnectionMessageBased


def test_database_io_errors():

    # no <path></path> tag
    with pytest.raises(IOError) as err:
        Config(os.path.join(os.path.dirname(__file__), 'db_err0.xml')).database()
    assert '<path>' in str(err.value)

    # database file does not exist
    with pytest.raises(IOError):
        Config(os.path.join(os.path.dirname(__file__), 'db_err1.xml')).database()

    # unsupported database file
    with pytest.raises(IOError) as err:
        Config(os.path.join(os.path.dirname(__file__), 'db_err2.xml')).database()
    assert 'database' in str(err.value)

    # more than 1 Sheet in the Excel database
    with pytest.raises(IOError) as err:
        Config(os.path.join(os.path.dirname(__file__), 'db_err3.xml')).database()
    assert 'Sheet' in str(err.value)

    # the 'equipment' item in the xml file is not a valid Equipment Record
    with pytest.raises(AttributeError) as err:
        Config(os.path.join(os.path.dirname(__file__), 'db_err4.xml')).database()
    assert 'attributes' in str(err.value)

    # the 'equipment' item in the xml file is not a unique Equipment Record
    with pytest.raises(AttributeError) as err:
        Config(os.path.join(os.path.dirname(__file__), 'db_err5.xml')).database()
    assert 'unique' in str(err.value)

    # the 'equipment' item in the xml file is has multiple aliases
    with pytest.raises(ValueError) as err:
        Config(os.path.join(os.path.dirname(__file__), 'db_err6.xml')).database()
    assert 'aliases' in str(err.value)

    # invalid Sheet name in Excel database
    with pytest.raises(IOError) as err:
        Config(os.path.join(os.path.dirname(__file__), 'db_err7.xml')).database()
    assert 'Sheet' in str(err.value)


def test_database():

    path = os.path.join(os.path.dirname(__file__), 'db.xml')
    c = Config(path)

    dbase = c.database()
    assert path == dbase.path
    assert len(dbase.records()) == 7 + 18
    assert len(dbase.records(manufacturer='NOPE!')) == 0
    assert len(dbase.records(manufacturer='^Ag')) == 10  # all records from Agilent
    assert len(dbase.records(manufacturer='^Ag', connection=True)) == 3  # all records from Agilent with a ConnectionRecord
    assert len(dbase.records(manufacturer='Agilent', model='83640L')) == 1
    assert len(dbase.records(manufacturer='H*P')) == 2  # all records from Hewlett Packard
    assert len(dbase.records(manufacturer='Bd6d850614')) == 1
    assert len(dbase.records(location='General')) == 3
    assert len(dbase.records(location='RF Lab')) == 9
    assert len(dbase.records(model='00000')) == 1
    num_connections_expected = 4
    assert len(dbase.records(connection=True)) == num_connections_expected
    assert len(dbase.records(connection=False)) == len(dbase.records()) - num_connections_expected
    assert len(dbase.records(connection=1)) == num_connections_expected
    assert len(dbase.records(connection=0)) == len(dbase.records()) - num_connections_expected
    assert len(dbase.records(connection='anything that converts to a bool=True')) == num_connections_expected
    assert len(dbase.records(connection='')) == len(dbase.records()) - num_connections_expected
    assert len(dbase.records(date_calibrated=lambda date: date.year == 2010)) == 3

    assert len(dbase.connections()) == 10
    assert len(dbase.connections(backend='MSL')) == 5
    assert len(dbase.connections(backend=constants.Backend.MSL)) == 5
    assert len(dbase.connections(backend='XXXXX')) == 0
    assert len(dbase.connections(serial='A10008')) == 1
    assert len(dbase.connections(manufacturer='^Ag')) == 4  # all records from Agilent
    assert len(dbase.connections(model='DTMc300V_sub')) == 1
    assert len(dbase.connections(manufacturer='Agilent', serial='G00001')) == 1
    assert len(dbase.connections(interface='ASRL')) == 2  # != 3 since "Coherent Scientific" uses PyVISA
    assert len(dbase.connections(interface=constants.MSLInterface.SDK)) == 2
    assert len(dbase.connections(interface=constants.MSLInterface.USB)) == 0 # != 1 since "Fluke" uses PyVISA
    assert len(dbase.connections(interface='XXXXXX')) == 0

    assert len(dbase.equipment) == 2
    assert '712ae' in dbase.equipment  # the model number is used as the key
    assert 'dvm' in dbase.equipment  # the alias is used as the key


def test_connection_properties():

    dbase = Config(os.path.join(os.path.dirname(__file__), 'db.xml')).database()
    props = dbase.records(serial='37871232')[0].connection.properties

    assert props['a'] == 1
    assert props['b'] == 1.1
    assert isinstance(props['c'], bool) and props['c']
    assert isinstance(props['d'], bool) and props['d']
    assert isinstance(props['e'], bool) and not props['e']
    assert isinstance(props['f'], bool) and not props['f']
    assert props['g'] is None
<<<<<<< HEAD
    assert props['h'] == u''
    assert props['i'] == ConnectionMessageBased.LF
    assert props['j'] == ConnectionMessageBased.CR
    assert props['k'] == ConnectionMessageBased.CR + ConnectionMessageBased.LF
    assert props['l'] == u'some text'
    assert props['m'] == u'D:\\Data\\'
=======
    assert props['h'] == ''
    assert props['i'] == ConnectionMessageBased.LF
    assert props['j'] == ConnectionMessageBased.CR
    assert props['k'] == ConnectionMessageBased.CR + ConnectionMessageBased.LF
    assert props['l'] == 'some text'
    assert props['m'] == 'D:\\Data\\'
>>>>>>> 48c8ca85


def test_encoding():

    IS_PYTHON2 = sys.version_info[0] == 2
    if IS_PYTHON2:
        reload(sys)  # required for the sys.setdefaultencoding() calls below

    print('')
    for cfg in ['utf8_txt.xml', 'cp1252_txt.xml', 'xlsx.xml']:
        db = Config(os.path.join(os.path.dirname(__file__), 'db_encoding_' + cfg)).database()

        if IS_PYTHON2:
            if cfg.startswith('cp1252'):
                sys.setdefaultencoding('cp1252')  # a legacy encoding used by Microsoft Windows
            elif cfg.startswith('utf8'):
                sys.setdefaultencoding('utf-8')

        print(db.path)

        # test printing the database records
        for r in db.records():
            print(r)
            r.to_dict()
        for r in db.connections():
            print(r)
            r.to_dict()

        assert db.records(manufacturer='Kepco*')[0].manufacturer == u'Kepco and \u201cTMK\u201d shunt'
        assert db.records(model='MFF101/M')[0].description == u'Motorized Filter Flip Mount for \xd825mm Optics'<|MERGE_RESOLUTION|>--- conflicted
+++ resolved
@@ -4,10 +4,7 @@
 import pytest
 
 from msl.equipment.config import Config
-<<<<<<< HEAD
 from msl.equipment import constants
-=======
->>>>>>> 48c8ca85
 from msl.equipment.connection_msl import ConnectionMessageBased
 
 
@@ -109,21 +106,12 @@
     assert isinstance(props['e'], bool) and not props['e']
     assert isinstance(props['f'], bool) and not props['f']
     assert props['g'] is None
-<<<<<<< HEAD
-    assert props['h'] == u''
-    assert props['i'] == ConnectionMessageBased.LF
-    assert props['j'] == ConnectionMessageBased.CR
-    assert props['k'] == ConnectionMessageBased.CR + ConnectionMessageBased.LF
-    assert props['l'] == u'some text'
-    assert props['m'] == u'D:\\Data\\'
-=======
     assert props['h'] == ''
     assert props['i'] == ConnectionMessageBased.LF
     assert props['j'] == ConnectionMessageBased.CR
     assert props['k'] == ConnectionMessageBased.CR + ConnectionMessageBased.LF
     assert props['l'] == 'some text'
     assert props['m'] == 'D:\\Data\\'
->>>>>>> 48c8ca85
 
 
 def test_encoding():
